--- conflicted
+++ resolved
@@ -1,7 +1,3 @@
-<<<<<<< HEAD
-"""Вспомогательный модуль."""
-=======
 """Auxiliary module in django apps."""
->>>>>>> 5c64d46a
 
 __version__ = '0.4.0'